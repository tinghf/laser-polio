--- conflicted
+++ resolved
@@ -187,11 +187,7 @@
     assert n_r_t4 == n_r_t3 + n_i_t3, "R counts should be higher since I's should've become R"
 
     # Check disease states at the end of day 5
-<<<<<<< HEAD
     n_s_t5 = sim.results.S[5].sum() 
-=======
-    n_s_t5 = sim.results.S[5].sum()
->>>>>>> 4351b7c4
     n_e_t5 = sim.results.E[5].sum()
     n_i_t5 = sim.results.I[5].sum()
     n_r_t5 = sim.results.R[5].sum()
