--- conflicted
+++ resolved
@@ -5,10 +5,6 @@
 import numba as nb
 import numpy as np
 import pandas as pd
-<<<<<<< HEAD
-=======
-import scipy.stats as stats
->>>>>>> 10b1592e
 import sciris as sc
 from alive_progress import alive_bar
 from laser_core.demographics.kmestimator import KaplanMeierEstimator
@@ -231,10 +227,6 @@
 @nb.njit(parallel=True)
 def step_nb(disease_state, exposure_timer, infection_timer, acq_risk_multiplier, daily_infectivity, paralyzed, p_paralysis, active_count):
     for i in nb.prange(active_count):
-<<<<<<< HEAD
-        # Update states in reverse order so that newly exposed don't become infected on the same timestep
-=======
->>>>>>> 10b1592e
         if disease_state[i] == 1:  # Exposed
             if exposure_timer[i] <= 0:
                 disease_state[i] = 2  # Become infected
@@ -249,10 +241,7 @@
                 acq_risk_multiplier[i] = 0.0  # Reset risk
                 daily_infectivity[i] = 0.0  # Reset infectivity
             infection_timer[i] -= 1  # Decrement infection timer so that they recover on the next timestep
-<<<<<<< HEAD
-=======
-
->>>>>>> 10b1592e
+
 
 class DiseaseState_ABM:
     def __init__(self, sim):
@@ -267,12 +256,8 @@
         sim.people.add_scalar_property("paralyzed", dtype=np.int32, default=0)
         # Initialize all agents with an exposure_timer & infection_timer
         sim.people.add_scalar_property("exposure_timer", dtype=np.int32, default=0)
-<<<<<<< HEAD
-        sim.people.exposure_timer[:] = self.pars.dur_exp(self.people.capacity) - 1  # Subtract 1 to account for the fact that we expose people in transmission component after the disease state component (newly exposed miss their first timer decrement)
-=======
         # Subtract 1 to account for the fact that we expose people in transmission component after the disease state component (newly exposed miss their first timer decrement)
         sim.people.exposure_timer[:] = self.pars.dur_exp(self.people.capacity) - 1
->>>>>>> 10b1592e
         sim.people.add_scalar_property("infection_timer", dtype=np.int32, default=0)
         sim.people.infection_timer[:] = self.pars.dur_inf(self.people.capacity)
 
@@ -344,11 +329,7 @@
                     return node_counts
 
                 def prepop_eula(node_counts, life_expectancies):
-<<<<<<< HEAD
-                    #TODO: refine mortality estimates since the following code is just a rough cut
-=======
                     # TODO: refine mortality estimates since the following code is just a rough cut
->>>>>>> 10b1592e
 
                     # Get simulation parameters
                     T = self.results.R.shape[0]  # Number of timesteps
@@ -566,11 +547,7 @@
                 ax.set_xticklabels([])
 
         # Add a single colorbar for all plots
-<<<<<<< HEAD
         fig.colorbar(scatter, ax=axs, location="right", fraction=0.05, pad=0.05, label="Infection Count")
-=======
-        _cbar = fig.colorbar(scatter, ax=axs, location="right", fraction=0.05, pad=0.05, label="Infection Count")
->>>>>>> 10b1592e
 
         # Add title
         fig.suptitle("Infected Population by Node", fontsize=16)
